import io
import json
import os
from unittest.mock import Mock, MagicMock

import pytest
import yaml

from coworks import BizFactory
from coworks.cws.command import CwsCommandOptions
<<<<<<< HEAD
from coworks.cws.sfn import CwsSFNWriter, StepFunction, TechState, CwsSFNTranslater
from coworks.cws.writer import WriterError
=======
from coworks.cws.sfn import StepFunctionWriter, StepFunction, TechState
from coworks.cws.writer import CwsWriterError
>>>>>>> c574654a
from tests.src.coworks.tech_ms import S3MockTechMS


class TestStepFunction(StepFunction):

    def __init__(self, data):
        filepath = Mock()
        file = MagicMock()
        file.__enter__ = Mock(return_value=data)
        filepath.open = Mock(return_value=file)
        with filepath.open() as file:
            self.data = yaml.load(file, Loader=yaml.SafeLoader)

        super().__init__("test", filepath, CwsCommandOptions('translate-sfn', **{'module': None, 'service': None, 'project_dir':None, 'workspace': None, 'account_number': '123412341234'}))


class TechMS(S3MockTechMS):

    def get_test(self):
        return "get"

    def get_params(self, value, other):
        return f"get {value} and {other}"

    def get_params_(self, value=1, other=2):
        return f"get {value} and {other}"

    def post_params(self, value=1, other=2):
        return f"get {value} and {other}"


class TestClass:
    os.environ["WORKSPACE"] = ''  # not sure where this should be set

    def test_no_params(self):
        tech = TechMS()

        data = {'get': '/test'}
        call = TechState.get_call_data(None, data)
        res = tech(call, {})
        assert res['statusCode'] == 200

    def test_arg_params(self):
        tech = TechMS()

        uri_params = {'_0': 1, '_1': 2}
        data = {'get': '/params/{_0}/{_1}', 'uri_params': uri_params}
        call = TechState.get_call_data(None, data)
        res = tech(call, {})
        assert res['statusCode'] == 200
        assert res['body'] == "get 1 and 2"

    def test_kwargs_params(self):
        tech = TechMS()

        data = {'get': '/params'}
        call = TechState.get_call_data(None, data)
        res = tech(call, {})
        assert res['statusCode'] == 200
        assert res['body'] == "get 1 and 2"

        query_params = {'value': [3], 'other': [4]}
        data = {'get': '/params', 'query_params': query_params}
        call = TechState.get_call_data(None, data)
        res = tech(call, {})
        assert res['statusCode'] == 200
        assert res['body'] == "get 3 and 4"

        query_params = {'value': [5], 'other': [6]}
        data = {'post': '/params', 'query_params': query_params}
        call = TechState.get_call_data(None, data)
        res = tech(call, {})
        assert res['statusCode'] == 200
        assert res['body'] == "get 5 and 6"

        body = {'value': 7, 'other': 8}
        data = {'post': '/params', 'body': body}
        call = TechState.get_call_data(None, data)
        res = tech(call, {})
        assert res['statusCode'] == 200
        assert res['body'] == "get 7 and 8"

    def test_biz_empty(self):
        biz = BizFactory('tests/src/coworks/biz/empty')
        biz.create('test')
<<<<<<< HEAD
        translater = CwsSFNTranslater   (biz)
        output = io.StringIO()
        with pytest.raises(WriterError):
            options = CwsCommandOptions(translater, project_dir='.', module='', service='', workspace='dev')
            translater.execute(options=options, output=output, error=output)
        output.seek(0)
        res = output.read()
        assert res == "Error in tests/src/coworks/biz/empty: The content of the tests/src/coworks/biz/empty microservice " \
                      "seems to be empty.\n"
=======
        writer = StepFunctionWriter(biz)
        self.io = io.StringIO()
        output = self.io
        with pytest.raises(CwsWriterError):
            options = CwsCommandOptions(writer, project_dir='.', module='', service='', workspace='dev')
            writer.execute(options=options, output=output, error=output)
>>>>>>> c574654a

    def test_biz_complete(self):
        """Tests the doc example."""
        fact = BizFactory('tests/src/coworks/biz/complete')
        fact.create('test')
        translater = CwsSFNTranslater(fact)
        output = io.StringIO()
        options = CwsCommandOptions(translater, project_dir='.', module='', service='', workspace='dev')
        translater.execute(options=options, output=output, error=output)
        output.seek(0)
        source = json.loads(output.read())
        assert source['Version'] == "1.0"
        assert 'Comment' in source
        assert len(source['States']) == 4

        states = source['States']
        state = states['Check server']
        assert state is not None
        assert state['Type'] == 'Task'

        state = states['Send mail']
        assert state is not None
        assert state['Type'] == 'Task'
        assert state['End'] is True

    def test_fail(self):
        data = {'states': [{
            'name': "fail",
            'fail': None
        }]}
        sfn = TestStepFunction(yaml.dump(data))
        sfn.generate()
        assert len(sfn.all_states) == 2
        assert 'End' not in sfn.all_states[1].state
        assert 'Cause' in sfn.all_states[1].state
        assert 'Error' in sfn.all_states[1].state

    def test_pass(self):
        # missing key cases
        data = {'states': [{
            'name': "action",
            'pass': None
        }]}
        sfn = TestStepFunction(yaml.dump(data))
        sfn.generate()
        assert len(sfn.all_states) == 2
        assert 'End' in sfn.all_states[1].state

    def test_tech(self):
        # missing key cases
        data = {'states': [{
            'name': "action",
            'tech': {
                'service': "tech",
            }
        }]}
        sfn = TestStepFunction(yaml.dump(data))
        with pytest.raises(CwsWriterError) as pytest_wrapped_e:
            sfn.generate()
        assert pytest_wrapped_e.type == CwsWriterError
        assert pytest_wrapped_e.value.args[0] == "No route defined for {'name': 'action', 'tech': {'service': 'tech'}}"

        data = {'states': [{
            'name': "action",
            'tech': {
                'get': "/",
            }
        }]}
        sfn = TestStepFunction(yaml.dump(data))
        with pytest.raises(CwsWriterError) as pytest_wrapped_e:
            sfn.generate()
        assert pytest_wrapped_e.type == CwsWriterError
        assert pytest_wrapped_e.value.args[0] == "The key service is missing for {'get': '/'}"

        data = {'states': [{
            'name': "action",
            'tech': {
                'service': "tech1",
                'get': "/",
                'post': "/",
            }
        }]}
        sfn = TestStepFunction(yaml.dump(data))
        with pytest.raises(CwsWriterError) as pytest_wrapped_e:
            sfn.generate()
        assert pytest_wrapped_e.type == CwsWriterError
        assert pytest_wrapped_e.value.args[0].startswith("Too many methods defined for ")

    def test_catch_all(self):
        data = {'states': [{
            'name': "action",
            'tech': {
                'service': "tech1",
                'get': "/",
            }
        }], 'catch': [{'fail': None}]}
        sfn = TestStepFunction(yaml.dump(data))
        sfn.generate()
        assert len(sfn.all_states) == 4
        assert len(sfn.all_states[1].state['Catch']) == 1

        data = {'states': [{
            'name': "action",
            'tech': {
                'service': "tech1",
                'get': "/",
            },
            'catch': [{'fail': None}]
        }], 'catch': [{'fail': None}]}
        sfn = TestStepFunction(yaml.dump(data))
        sfn.generate()
        assert len(sfn.all_states) == 5
        assert len(sfn.all_states[1].state['Catch']) == 2

    def test_list(self):
        data = {'states': [{
            'name': "action 1",
            'tech': {
                'service': "tech",
                'get': "/",
            }
        }, {
            'name': "action 2",
            'tech': {
                'service': "tech",
                'get': "/",
            }
        }]}
        sfn = TestStepFunction(yaml.dump(data))
        sfn.generate()
        assert 'Next' in sfn.all_states[1].state
        assert sfn.all_states[1].state['Next'] == sfn.all_states[2].name
        assert 'End' in sfn.all_states[2].state

    def test_choice(self):
        # missing key cases
        data = {'states': [{
            'name': "action",
            'choices': None
        }]}
        sfn = TestStepFunction(yaml.dump(data))
        with pytest.raises(CwsWriterError):
            sfn.generate()

        data = {'states': [{
            'name': "action",
            'choices': [{
                'var': '', 'oper': '', 'value': '', 'goto': 'Step'
            }]
        }, {
            'name': "Step",
            'pass': None
        }]}
        sfn = TestStepFunction(yaml.dump(data))
        sfn.generate()
        assert len(sfn.all_states) == 3
        assert 'Default' in sfn.all_states[1].state
        assert 'End' in sfn.all_states[2].state<|MERGE_RESOLUTION|>--- conflicted
+++ resolved
@@ -8,13 +8,9 @@
 
 from coworks import BizFactory
 from coworks.cws.command import CwsCommandOptions
-<<<<<<< HEAD
 from coworks.cws.sfn import CwsSFNWriter, StepFunction, TechState, CwsSFNTranslater
-from coworks.cws.writer import WriterError
-=======
-from coworks.cws.sfn import StepFunctionWriter, StepFunction, TechState
 from coworks.cws.writer import CwsWriterError
->>>>>>> c574654a
+
 from tests.src.coworks.tech_ms import S3MockTechMS
 
 
@@ -100,24 +96,12 @@
     def test_biz_empty(self):
         biz = BizFactory('tests/src/coworks/biz/empty')
         biz.create('test')
-<<<<<<< HEAD
-        translater = CwsSFNTranslater   (biz)
+        translater = CwsSFNTranslater(biz)
         output = io.StringIO()
-        with pytest.raises(WriterError):
+        with pytest.raises(CwsWriterError):
             options = CwsCommandOptions(translater, project_dir='.', module='', service='', workspace='dev')
             translater.execute(options=options, output=output, error=output)
-        output.seek(0)
-        res = output.read()
-        assert res == "Error in tests/src/coworks/biz/empty: The content of the tests/src/coworks/biz/empty microservice " \
-                      "seems to be empty.\n"
-=======
-        writer = StepFunctionWriter(biz)
-        self.io = io.StringIO()
-        output = self.io
-        with pytest.raises(CwsWriterError):
-            options = CwsCommandOptions(writer, project_dir='.', module='', service='', workspace='dev')
-            writer.execute(options=options, output=output, error=output)
->>>>>>> c574654a
+
 
     def test_biz_complete(self):
         """Tests the doc example."""
