--- conflicted
+++ resolved
@@ -142,10 +142,4 @@
         except smtplib.SMTPAuthenticationError:
             raise ConnectionError("Wrong username/password : cannot connect.")
         except Exception as e:
-<<<<<<< HEAD
-            print(self.smtp_server)
-            print(self.smtp_port)
-            raise BadRequest(f"Cannot send email message (Error: {str(e)}).")
-=======
-            raise InternalServerError(f"Cannot send email message (Error: {str(e)}).")
->>>>>>> e3e33dd5
+            raise InternalServerError(f"Cannot send email message (Error: {str(e)}).")