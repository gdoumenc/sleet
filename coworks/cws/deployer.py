--- conflicted
+++ resolved
@@ -97,16 +97,6 @@
 
     def local_techms_deploy(self, options):
         """ Deploiement in 4 steps:
-<<<<<<< HEAD
-            create
-                Step 1. Create API (destroys API integrations made in previous deployment)
-                Step 2. Create Lambda (destroys API deployment made in previous deployment)
-            update
-                Step 3. Update API integrations
-                Step 4. Update API deployment
-            """
-        print("Uploading zip of the microservice to S3")
-=======
         create
             Step 1. Create API (destroys API integrations made in previous deployment)
             Step 2. Create Lambda (destroys API deployment made in previous deployment)
@@ -119,7 +109,6 @@
         (Path('.') / 'terraform').mkdir(exist_ok=True)
         output_path = str(Path('.') / 'terraform' / f"_{options.module}-{options.service}.tf")
 
->>>>>>> c574654a
         if not options['dry']:
             print(f"Uploading zip of the microservice {options.module}-{options.service} to S3")
             self.app.execute('zip', **options.to_dict())
@@ -139,7 +128,11 @@
         CwsDeployer.display_spinning_cursor(terraform_thread)
         terraform_thread.join()
 
-<<<<<<< HEAD
+        if not options['dry']:
+            print(f"Microservice {options.module}-{options.service} deployed in stage {options.workspace}.")
+        else:
+            print(f"Terraform {output_path} file created (dry mode).")
+
     def local_sfn_deploy(self, options):
         """ Deployment of step function in two steps :
         Step 1. Deploy API and lambda (that will be used to invoke the stepfunction) using the same deploy as for tech microservices
@@ -148,7 +141,6 @@
             - 2.2 Export terraform for step function deployment
             - 2.3 Apply terraform
         """
-
         print("Stepfunction deployment :")
 
         # Step 1.
@@ -179,12 +171,6 @@
         CwsDeployer.display_spinning_cursor(terraform_thread)
         terraform_thread.join()
         terraform.output()
-=======
-        if not options['dry']:
-            print(f"Microservice {options.module}-{options.service} deployed in stage {options.workspace}.")
-        else:
-            print(f"Terraform {output_path} file created (dry mode).")
->>>>>>> c574654a
 
     def _terraform_export_and_apply_local(self, step, output_path, options):
         self.app.execute('terraform-staging', output=output_path, step=step, **options.to_dict())
@@ -262,8 +248,4 @@
                 print("Destroying api resource ...")
             terraform.destroy_local('default')
 
-<<<<<<< HEAD
-        print("Destroy completed")
-=======
-        print(f"Destroy microservice {options.module}-{options.service} completed")
->>>>>>> c574654a
+        print(f"Destroy microservice {options.module}-{options.service} completed")